import os
import time
import logging
import argparse
from threading import Thread
from src.core.config import config
from src.utils.hotkeys import HotkeyManager
from src.audio.recording_manager import RecordingManager
from src.utils.logger import log
from src.core.setup import setup
from src.audio.audio import list_audio_devices
from src.utils.utils import is_first_run, create_app_directory_structure
from src.ai.process import process_transcript, get_available_processors
from src.ai.ai_service import AIService
from src.utils.profile_parser import load_profile_yaml
from src.utils.profile_executor import run_profile_actions


<<<<<<< HEAD
def cli_mode(process_method=None, ai_provider=None, profile=None):
=======
def cli_mode(process_method=None, ai_provider=None, debug=False):
>>>>>>> 83d149f4
    """Run the application in CLI mode."""
    # Initialize logging
    log.debug_mode = debug or config.system.debug_mode

    logging.basicConfig(
        level=logging.INFO if not config.system.debug_mode else logging.DEBUG
    )
    logger = logging.getLogger(__name__)

    # Print header and instructions
    log.print_header()
    log.print_instructions()

    # Initialize managers
    recording_manager = RecordingManager()
    hotkey_manager = HotkeyManager(config)

    # Initialize AI service if provider specified
    if ai_provider:
        try:
            ai_service = AIService(service_type=ai_provider)
        except ValueError as e:
            logger.error(f"Error initializing AI service: {e}")
            return

    # If the user passes in a profile name, load it
    profile_data = {}
    if profile:
        profile_data = load_profile_yaml(profile)
        logging.info(f"Loaded profile: {profile_data.get('name')}")

    # Define handler functions
    def start_recording():
        log.recording("Starting recording...")
        recording_manager.start_recording()

    def stop_recording():
        log.recording("Stopping recording...")
        transcript_path = recording_manager.stop_recording()

        # If --process flag is set and we have a transcript, process it
        if process_method and transcript_path:
            logger.info(f"Processing transcript with method: {process_method}...")
            process_transcript(
                transcript_path, method=process_method, ai_provider=ai_provider
            )

        # If --process flag is set and we have a transcript, process it
        if process_method and transcript_path:
            logger.info(f"Processing transcript with method: {process_method}...")
            # run AI
            processed_output = process_transcript(
                transcript_path,
                method=process_method,
                ai_provider=ai_provider,
                prompt=profile_data.get("prompt", ""),
            )
            # run the actions
            run_profile_actions(profile_data, processed_output)

    def pause_recording():
        log.recording("Toggling recording pause...")
        recording_manager.toggle_pause()

    def quit_app():
        log.info("Quitting application...")
        if recording_manager.is_recording:
            recording_manager.stop_recording()
        hotkey_manager.stop()
        return True  # Signal to exit

    # Register handlers
    hotkey_manager.register_handler("start_recording", start_recording)
    hotkey_manager.register_handler("stop_recording", stop_recording)
    hotkey_manager.register_handler("pause_recording", pause_recording)

    # Start hotkey listener in a separate thread
    hotkey_thread = Thread(target=hotkey_manager.start, daemon=True)
    hotkey_thread.start()

    # Command handlers
    command_handlers = {
        "help": lambda: (
            log.print_help(),
            input(),
            log.print_header(),
            log.print_instructions(),
        ),
        "config": lambda: (
            os.system(f"open {config._config_path}"),
            log.print_header(),
            log.print_instructions(),
        ),
        "devices": lambda: (list_audio_devices(), log.print_instructions()),
        "quit": quit_app,
    }

    try:
        # # Start UI update thread
        # ui_thread = Thread(target=update_ui, daemon=True)
        # ui_thread.start()

        # Main command loop
        running = True
        while running:
            try:
                command = input().strip().lower()
                if command in config.commands:
                    action = config.commands[command]["action"]
                    if action in command_handlers:
                        result = command_handlers[action]()
                        if result:  # For quit handler
                            running = False
                            break
            except (EOFError, KeyboardInterrupt):
                running = False
                quit_app()
                break

    except KeyboardInterrupt:
        log.warning("\nReceived keyboard interrupt, shutting down...")
        if recording_manager.is_recording:
            recording_manager.stop_recording()
        hotkey_manager.stop()

    log.warning("\nShutting down...")
    if recording_manager.is_recording:
        recording_manager.stop_recording()
    hotkey_manager.stop()
    log.success("Goodbye!")


def app_mode():
    """Run the application in GUI mode."""
    try:
        from src.ui.app import TranscriberApp

        app = TranscriberApp()
        return app.main_loop()
    except ImportError as e:
        log.error("Could not load GUI mode. Make sure toga is installed.")
        log.error(f"Error details: {e}")
        return 1


def main():
<<<<<<< HEAD
    parser = argparse.ArgumentParser(
        description="WhisperBox - Record and transcribe audio"
    )
    parser.add_argument("--app", action="store_true", help="Launch in GUI mode")
    parser.add_argument(
        "--list-devices", action="store_true", help="List available audio devices"
    )
    parser.add_argument("--setup", action="store_true", help="Run setup wizard")
=======
    parser = argparse.ArgumentParser(description="WhisperBox - Record and transcribe audio")
    parser.add_argument('--app', action='store_true', help='Launch in GUI mode')
    parser.add_argument('--debug', action='store_true', help='Enable debug mode')
    parser.add_argument('--list-devices', action='store_true', help='List available audio devices')
    parser.add_argument('--setup', action='store_true', help='Run setup wizard')
>>>>>>> 83d149f4

    parser.add_argument(
        "--process",
        choices=get_available_processors(),
        help="Process transcript with specified method after recording",
    )
    parser.add_argument(
        "--ai-provider",
        choices=["ollama", "groq", "anthropic", "openai"],
        default="ollama",
        help="Specify which AI provider to use",
    )
    args = parser.parse_args()

    # Create basic directory structure
    create_app_directory_structure()

    # Run setup if it's the first time or explicitly requested
    if is_first_run() or args.setup:
        setup()
        return 0  # Exit after setup to ensure clean config loading

    if args.list_devices:

        list_audio_devices()
    elif args.app:
        return app_mode()
    else:
        cli_mode(
            process_method=args.process,
            ai_provider=args.ai_provider,
            profile=args.profile,
        )


if __name__ == "__main__":
    main()<|MERGE_RESOLUTION|>--- conflicted
+++ resolved
@@ -10,17 +10,13 @@
 from src.core.setup import setup
 from src.audio.audio import list_audio_devices
 from src.utils.utils import is_first_run, create_app_directory_structure
-from src.ai.process import process_transcript, get_available_processors
+from src.ai.process_transcript import process_transcript, get_available_processors
 from src.ai.ai_service import AIService
 from src.utils.profile_parser import load_profile_yaml
 from src.utils.profile_executor import run_profile_actions
 
 
-<<<<<<< HEAD
-def cli_mode(process_method=None, ai_provider=None, profile=None):
-=======
-def cli_mode(process_method=None, ai_provider=None, debug=False):
->>>>>>> 83d149f4
+def cli_mode(process_method=None, ai_provider=None, debug=False, profile=None):
     """Run the application in CLI mode."""
     # Initialize logging
     log.debug_mode = debug or config.system.debug_mode
@@ -167,7 +163,6 @@
 
 
 def main():
-<<<<<<< HEAD
     parser = argparse.ArgumentParser(
         description="WhisperBox - Record and transcribe audio"
     )
@@ -176,13 +171,7 @@
         "--list-devices", action="store_true", help="List available audio devices"
     )
     parser.add_argument("--setup", action="store_true", help="Run setup wizard")
-=======
-    parser = argparse.ArgumentParser(description="WhisperBox - Record and transcribe audio")
-    parser.add_argument('--app', action='store_true', help='Launch in GUI mode')
-    parser.add_argument('--debug', action='store_true', help='Enable debug mode')
-    parser.add_argument('--list-devices', action='store_true', help='List available audio devices')
-    parser.add_argument('--setup', action='store_true', help='Run setup wizard')
->>>>>>> 83d149f4
+    parser.add_argument("--debug", action="store_true", help="Enable debug mode")
 
     parser.add_argument(
         "--process",
