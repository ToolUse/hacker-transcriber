from src.config import config
from src.hotkeys import HotkeyManager
from src.recording_manager import RecordingManager
<<<<<<< HEAD
from src.logger import log
from src.setup import setup
from src.audio import list_audio_devices
from src.utils import is_first_run, create_app_directory_structure
from src.process import process_transcript, get_available_processors
from src.ai_service import AIService
=======
from src.ui import TranscriberUI
from src.process import process_transcript, get_available_processors
from src.ai_service import AIService
from rich.console import Console
import logging
>>>>>>> 20d7897c
import argparse
import time
from threading import Thread
import os
import logging

<<<<<<< HEAD
def cli_mode(process_method=None, ai_provider=None):
    """Run the application in CLI mode."""
    # Initialize logging
    log.debug_mode = config.system.debug_mode
=======
console = Console()


def main(process_method=None, ai_provider=None):
    # Setup logging
>>>>>>> 20d7897c
    logging.basicConfig(
        level=logging.INFO if not config.system.debug_mode else logging.DEBUG
    )
    logger = logging.getLogger(__name__)
    
    # Print header and instructions
    log.print_header()
    log.print_instructions()

    # Initialize managers
    recording_manager = RecordingManager()
    hotkey_manager = HotkeyManager(config)

    # Initialize AI service if provider specified
    if ai_provider:
        try:
            ai_service = AIService(service_type=ai_provider)
            logger.info(f"Using AI provider: {ai_provider}")
        except ValueError as e:
            logger.error(f"Error initializing AI service: {e}")
            return

<<<<<<< HEAD
    # # UI update thread
    # def update_ui():
    #     while not hotkey_manager._stop_event.is_set():
    #         ui.update_content()
    #         time.sleep(0.1)
=======
    # UI update thread
    def update_ui():
        while not hotkey_manager._stop_event.is_set():
            ui.update_content()
            time.sleep(0.1)
>>>>>>> 20d7897c

    # Define handler functions
    def start_recording():
        log.recording("Starting recording...")
        recording_manager.start_recording()

    def stop_recording():
<<<<<<< HEAD
        log.recording("Stopping recording...")
        transcript_path = recording_manager.stop_recording()

        # If --process flag is set and we have a transcript, process it
        if process_method and transcript_path:
            logger.info(f"Processing transcript with method: {process_method}...")
            process_transcript(
                transcript_path, method=process_method, ai_provider=ai_provider
            )
=======
        logger.info("Stopping recording...")
        transcript_path = recording_manager.stop_recording()
        ui.stop_recording()
>>>>>>> 20d7897c

        # If --process flag is set and we have a transcript, process it
        if process_method and transcript_path:
            logger.info(f"Processing transcript with method: {process_method}...")
            process_transcript(
                transcript_path, method=process_method, ai_provider=ai_provider
            )

    def pause_recording():
        log.recording("Toggling recording pause...")
        recording_manager.toggle_pause()

    def quit_app():
        log.info("Quitting application...")
        if recording_manager.is_recording:
            recording_manager.stop_recording()
        hotkey_manager.stop()
        return True  # Signal to exit

    # Register handlers
    hotkey_manager.register_handler("start_recording", start_recording)
    hotkey_manager.register_handler("stop_recording", stop_recording)
    hotkey_manager.register_handler("pause_recording", pause_recording)

<<<<<<< HEAD
    # Start hotkey listener in a separate thread
    hotkey_thread = Thread(target=hotkey_manager.start, daemon=True)
    hotkey_thread.start()

    # Command handlers
    command_handlers = {
        'help': lambda: (log.print_help(), input(), log.print_header(), log.print_instructions()),
        'config': lambda: (os.system(f"open {config._config_path}"), log.print_header(), log.print_instructions()),
        'devices': lambda: (list_audio_devices(), log.print_instructions()),
        'quit': quit_app
    }

    try:
        # # Start UI update thread
        # ui_thread = Thread(target=update_ui, daemon=True)
        # ui_thread.start()

        # Main command loop
        running = True
        while running:
            try:
                command = input().strip().lower()
                if command in config.commands:
                    action = config.commands[command]['action']
                    if action in command_handlers:
                        result = command_handlers[action]()
                        if result:  # For quit handler
                            running = False
                            break
            except (EOFError, KeyboardInterrupt):
                running = False
                quit_app()
                break

    except KeyboardInterrupt:
        log.warning("\nReceived keyboard interrupt, shutting down...")
        if recording_manager.is_recording:
            recording_manager.stop_recording()
        hotkey_manager.stop()

    log.warning("\nShutting down...")
    if recording_manager.is_recording:
        recording_manager.stop_recording()
    hotkey_manager.stop()
    log.success("Goodbye!")

def app_mode():
    """Run the application in GUI mode."""
    try:
        from src.app import TranscriberApp
        app = TranscriberApp()
        return app.main_loop()
    except ImportError as e:
        log.error("Could not load GUI mode. Make sure toga is installed.")
        log.error(f"Error details: {e}")
        return 1

def main():
    parser = argparse.ArgumentParser(description="WhisperBox - Record and transcribe audio")
    parser.add_argument('--app', action='store_true', help='Launch in GUI mode')
    parser.add_argument('--list-devices', action='store_true', help='List available audio devices')
    parser.add_argument('--setup', action='store_true', help='Run setup wizard')
=======
    # Start UI
    with Live(ui.layout, refresh_per_second=10, screen=True):
        try:
            # Start UI update thread
            ui_thread = Thread(target=update_ui, daemon=True)
            ui_thread.start()

            # Start hotkey listener
            hotkey_manager.start()

        except KeyboardInterrupt:
            console.print(
                "\n[yellow]Received keyboard interrupt, shutting down...[/yellow]"
            )
            if recording_manager.is_recording:
                recording_manager.stop_recording()
            hotkey_manager.stop()
            console.print("[green]Goodbye![/green]")


if __name__ == "__main__":
    parser = argparse.ArgumentParser()
    parser.add_argument(
        "--list-devices", action="store_true", help="List available audio devices"
    )
>>>>>>> 20d7897c
    parser.add_argument(
        "--process",
        choices=get_available_processors(),
        help="Process transcript with specified method after recording",
    )
    parser.add_argument(
        "--ai-provider",
        choices=["ollama", "groq", "anthropic", "openai"],
        default="ollama",
        help="Specify which AI provider to use",
    )
    args = parser.parse_args()
<<<<<<< HEAD
    
    # Create basic directory structure
    create_app_directory_structure()
    
    # Run setup if it's the first time or explicitly requested
    if is_first_run() or args.setup:
        setup()
        return 0  # Exit after setup to ensure clean config loading
    
    if args.list_devices:
=======

    if args.list_devices:
        from src.audio import list_audio_devices

>>>>>>> 20d7897c
        list_audio_devices()
    elif args.app:
        return app_mode()
    else:
<<<<<<< HEAD
        cli_mode(process_method=args.process, ai_provider=args.ai_provider)

if __name__ == "__main__":
    main()
=======
        main(process_method=args.process, ai_provider=args.ai_provider)
>>>>>>> 20d7897c
<|MERGE_RESOLUTION|>--- conflicted
+++ resolved
@@ -1,38 +1,24 @@
 from src.config import config
 from src.hotkeys import HotkeyManager
 from src.recording_manager import RecordingManager
-<<<<<<< HEAD
 from src.logger import log
 from src.setup import setup
 from src.audio import list_audio_devices
 from src.utils import is_first_run, create_app_directory_structure
 from src.process import process_transcript, get_available_processors
 from src.ai_service import AIService
-=======
-from src.ui import TranscriberUI
-from src.process import process_transcript, get_available_processors
-from src.ai_service import AIService
-from rich.console import Console
-import logging
->>>>>>> 20d7897c
+
 import argparse
 import time
 from threading import Thread
 import os
 import logging
 
-<<<<<<< HEAD
 def cli_mode(process_method=None, ai_provider=None):
     """Run the application in CLI mode."""
     # Initialize logging
     log.debug_mode = config.system.debug_mode
-=======
-console = Console()
 
-
-def main(process_method=None, ai_provider=None):
-    # Setup logging
->>>>>>> 20d7897c
     logging.basicConfig(
         level=logging.INFO if not config.system.debug_mode else logging.DEBUG
     )
@@ -55,19 +41,7 @@
             logger.error(f"Error initializing AI service: {e}")
             return
 
-<<<<<<< HEAD
-    # # UI update thread
-    # def update_ui():
-    #     while not hotkey_manager._stop_event.is_set():
-    #         ui.update_content()
-    #         time.sleep(0.1)
-=======
-    # UI update thread
-    def update_ui():
-        while not hotkey_manager._stop_event.is_set():
-            ui.update_content()
-            time.sleep(0.1)
->>>>>>> 20d7897c
+
 
     # Define handler functions
     def start_recording():
@@ -75,7 +49,6 @@
         recording_manager.start_recording()
 
     def stop_recording():
-<<<<<<< HEAD
         log.recording("Stopping recording...")
         transcript_path = recording_manager.stop_recording()
 
@@ -85,11 +58,7 @@
             process_transcript(
                 transcript_path, method=process_method, ai_provider=ai_provider
             )
-=======
-        logger.info("Stopping recording...")
-        transcript_path = recording_manager.stop_recording()
-        ui.stop_recording()
->>>>>>> 20d7897c
+
 
         # If --process flag is set and we have a transcript, process it
         if process_method and transcript_path:
@@ -114,7 +83,6 @@
     hotkey_manager.register_handler("stop_recording", stop_recording)
     hotkey_manager.register_handler("pause_recording", pause_recording)
 
-<<<<<<< HEAD
     # Start hotkey listener in a separate thread
     hotkey_thread = Thread(target=hotkey_manager.start, daemon=True)
     hotkey_thread.start()
@@ -177,33 +145,7 @@
     parser.add_argument('--app', action='store_true', help='Launch in GUI mode')
     parser.add_argument('--list-devices', action='store_true', help='List available audio devices')
     parser.add_argument('--setup', action='store_true', help='Run setup wizard')
-=======
-    # Start UI
-    with Live(ui.layout, refresh_per_second=10, screen=True):
-        try:
-            # Start UI update thread
-            ui_thread = Thread(target=update_ui, daemon=True)
-            ui_thread.start()
 
-            # Start hotkey listener
-            hotkey_manager.start()
-
-        except KeyboardInterrupt:
-            console.print(
-                "\n[yellow]Received keyboard interrupt, shutting down...[/yellow]"
-            )
-            if recording_manager.is_recording:
-                recording_manager.stop_recording()
-            hotkey_manager.stop()
-            console.print("[green]Goodbye![/green]")
-
-
-if __name__ == "__main__":
-    parser = argparse.ArgumentParser()
-    parser.add_argument(
-        "--list-devices", action="store_true", help="List available audio devices"
-    )
->>>>>>> 20d7897c
     parser.add_argument(
         "--process",
         choices=get_available_processors(),
@@ -216,7 +158,6 @@
         help="Specify which AI provider to use",
     )
     args = parser.parse_args()
-<<<<<<< HEAD
     
     # Create basic directory structure
     create_app_directory_structure()
@@ -227,21 +168,12 @@
         return 0  # Exit after setup to ensure clean config loading
     
     if args.list_devices:
-=======
 
-    if args.list_devices:
-        from src.audio import list_audio_devices
-
->>>>>>> 20d7897c
         list_audio_devices()
     elif args.app:
         return app_mode()
     else:
-<<<<<<< HEAD
         cli_mode(process_method=args.process, ai_provider=args.ai_provider)
 
 if __name__ == "__main__":
     main()
-=======
-        main(process_method=args.process, ai_provider=args.ai_provider)
->>>>>>> 20d7897c
